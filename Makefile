--- conflicted
+++ resolved
@@ -21,7 +21,7 @@
 CONTAINER_ENGINE?=docker
 
 default: all
-all: build-base build-sss
+all: lint test build-base build-sss
 
 .PHONY: clean
 clean:
@@ -43,13 +43,9 @@
 	# E501 line too long (N > 79 characters)
 	# E722 do not use bare 'except'
 	# W293 blank line contains whitespace
-<<<<<<< HEAD
-	$(CONTAINER_ENGINE) run --rm -v `pwd -P`:`pwd -P` $(REPO_NAME):test /bin/sh -c "cd `pwd -P`; flake8 --ignore E111,E121,E114,E401,E402,E501,E722,W293 src/"
-=======
 	# W503 line break before binary operator
 	# W504 line break after binary operator
 	$(CONTAINER_ENGINE) run --rm -v `pwd -P`:`pwd -P` $(REPO_NAME):test /bin/sh -c "cd `pwd`; flake8 --ignore E111,E114,E127,E129,E401,E402,E501,E722,W293,W503,W504 src/"
->>>>>>> 00f1cc79
 
 .PHONY: test
 test: test-container
